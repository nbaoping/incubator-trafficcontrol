--- conflicted
+++ resolved
@@ -1203,10 +1203,7 @@
 	my $server = $self->server_data($id);
 	my $text   = $self->header_comment( $server->host_name );
 
-<<<<<<< HEAD
 	$server = &server_data( $self, $id );
-=======
->>>>>>> dc4bd70c
 	my $drop_qstring =
 		$self->db->resultset('ProfileParameter')
 		->search( { -and => [ profile => $server->profile->id, 'parameter.name' => 'content', 'parameter.config_file' => 'drop_qstring.config' ] },
