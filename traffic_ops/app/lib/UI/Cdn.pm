package UI::Cdn;

#
# Copyright 2015 Comcast Cable Communications Management, LLC
#
# Licensed under the Apache License, Version 2.0 (the "License");
# you may not use this file except in compliance with the License.
# You may obtain a copy of the License at
#
#     http://www.apache.org/licenses/LICENSE-2.0
#
# Unless required by applicable law or agreed to in writing, software
# distributed under the License is distributed on an "AS IS" BASIS,
# WITHOUT WARRANTIES OR CONDITIONS OF ANY KIND, either express or implied.
# See the License for the specific language governing permissions and
# limitations under the License.
#
#
#

use UI::Utils;
use Mojo::Base 'Mojolicious::Controller';
use Data::Dumper;
use UI::ConfigFiles;
use Date::Manip;
use JSON;

# Yes or no
my %yesno = ( 0 => "no", 1 => "yes", 2 => "no" );

sub index {
	my $self = shift;

	&navbarpage($self);
}

sub add {
	my $self = shift;
	$self->stash( fbox_layout => 1, cdn_data => {} );
	&stash_role($self);
	if ( $self->stash('priv_level') < 30 ) {
		$self->stash( alertmsg => "Insufficient privileges!" );
		$self->redirect_to('/cdns');
	}
}

sub view {
	my $self = shift;
	my $mode = $self->param('mode');
	my $id   = $self->param('id');
	$self->stash( cdn_data => {} );

	my $rs_param = $self->db->resultset('Cdn')->search( { id => $id } );
	my $data = $rs_param->single;

	&stash_role($self);
	$self->stash( fbox_layout => 1, cdn_data => $data );

	if ( $mode eq "edit" and $self->stash('priv_level') > 20 ) {
		$self->render( template => 'cdn/edit' );
	}
	else {
		$self->render( template => 'cdn/view' );
	}
}

sub update {
	my $self       = shift;
	my $id         = $self->param('id');
	my $priv_level = $self->stash('priv_level');

	$self->stash(
		id          => $id,
		fbox_layout => 1,
		priv_level  => $priv_level,
		cdn_data    => {
			id   => $id,
			name => $self->param('cdn_data.name'),
		}
	);

	if ( !$self->isValidCdn() ) {
		return $self->render( template => 'cdn/edit' );
	}

	my $err = &check_cdn_input($self);
	if ( defined($err) ) {
		$self->flash( alertmsg => $err );
	}
	else {
		my $update = $self->db->resultset('Cdn')->find( { id => $self->param('id') } );
		$update->name( $self->param('cdn_data.name') );
		$update->update();

		# if the update has failed, we don't even get here, we go to the exception page.
	}

	&log( $self, "Update Cdn with name:" . $self->param('cdn_data.name'), "UICHANGE" );
	$self->flash( message => "Successfully updated CDN." );
	return $self->redirect_to( '/cdn/edit/' . $id );
}

# Create
sub create {
	my $self = shift;
	my $name = $self->param('cdn_data.name');
	my $data = $self->get_cdns();
	my $cdns = $data->{'cdn'};

	if ( !$self->isValidCdn() ) {
		$self->stash(
			fbox_layout => 1,
			cdn_data    => {
				name => $name,
			}
		);
		return $self->render('cdn/add');
	}
	if ( exists $cdns->{$name} ) {
		$self->field('cdn_data.name')->is_like( qr/^\/(?!$name\/)/i, "The name exists." );
		$self->stash(
			fbox_layout => 1,
			cdn_data    => {
				name => $name,
			}
		);
		return $self->render('cdn/add');
	}

	my $new_id = -1;
	my $err    = &check_cdn_input($self);
	if ( defined($err) ) {
		return $self->redirect_to( '/cdn/edit/' . $new_id );
	}
	else {
		my $insert = $self->db->resultset('Cdn')->create( { name => $name } );
		$insert->insert();
		$new_id = $insert->id;
	}
	if ( $new_id == -1 ) {
		my $referer = $self->req->headers->header('referer');
		return $self->redirect_to($referer);
	}
	else {
		&log( $self, "Create cdn with name:" . $self->param('cdn_data.name'), "UICHANGE" );
		$self->flash( message => "Successfully updated CDN." );
		return $self->redirect_to( '/cdn/edit/' . $new_id );
	}
}

# Delete
sub delete {
	my $self = shift;
	my $id   = $self->param('id');

	if ( !&is_admin($self) ) {
		$self->flash( alertmsg => "No can do. Get more privs." );
	}
	else {
		my $p_name = $self->db->resultset('Cdn')->search( { id => $id } )->get_column('name')->single();
		my $delete = $self->db->resultset('Cdn')->search( { id => $id } );
		$delete->delete();
		&log( $self, "Delete cdn " . $p_name, "UICHANGE" );
	}
	return $self->redirect_to('/close_fancybox.html');
}

sub get_cdns {
	my $self = shift;

	my %data;
	my %cdns;
	my $rs = $self->db->resultset('Cdn');
	while ( my $cdn = $rs->next ) {
		$cdns{ $cdn->name } = $cdn->id;
	}
	%data = ( cdns => \%cdns );

	return \%data;
}

sub check_cdn_input {
	my $self = shift;

	my $sep = "__NEWLINE__";    # the line separator sub that with \n in the .ep javascript
	my $err = undef;

	# First, check permissions
	if ( !&is_oper($self) ) {
		$err .= "You do not have enough privileges to modify this." . $sep;
		return $err;
	}

	return $err;
}

sub isValidCdn {
	my $self = shift;
	$self->field('cdn_data.name')->is_required->is_like( qr/^[0-9a-zA-Z_\.\-]+$/, "Use alphanumeric . or _ ." );

	return $self->valid;
}

sub aprofileparameter {
	my $self = shift;
	my %data = ( "aaData" => undef );

	my $rs;
	if ( defined( $self->param('filter') ) ) {
		my $col = $self->param('filter');
		my $val = $self->param('value');

		# print "col: $col and val: $val \n";
		my $p_id = &profile_id( $self, $val );
		$rs = $self->db->resultset('Parameter')->search(
			{ $col => $p_id },
			{
				join        => [ { 'profile_parameters' => 'parameter' }, { 'profile_parameters' => 'profile' }, ],
				'+select'   => ['profile.name'],
				'+as'       => ['profile_name'],
				'+order_by' => ['profile.name'],
				distinct    => 1,
			}
		);
	}
	else {
		$rs = $self->db->resultset('Parameter')->search(
			undef, {
				join        => [ { 'profile_parameters' => 'parameter' }, { 'profile_parameters' => 'profile' }, ],
				'+select'   => ['profile.name'],
				'+as'       => ['profile_name'],
				'+order_by' => ['profile.name'],
				distinct    => 1,
			}
		);

	}

	while ( my $row = $rs->next ) {
		my @line;
		@line = [ $row->id, $row->{_column_data}->{profile_name}, $row->name, $row->config_file, $row->value ];
		push( @{ $data{'aaData'} }, @line );
	}
	$self->render( json => \%data );
}

sub aparameter {
	my $self = shift;
	my %data = ( "aaData" => undef );

	my $col = undef;
	my $val = undef;

	if ( defined( $self->param('filter') ) ) {
		$col = $self->param('filter');
		$val = $self->param('value');
	}

	my $rs = undef;
	if ( $col eq 'profile' and $val eq 'ORPHANS' ) {
		my $lindked_profile_rs    = $self->db->resultset('ProfileParameter')->search(undef);
		my $lindked_cachegroup_rs = $self->db->resultset('CachegroupParameter')->search(undef);
		$rs = $self->db->resultset('Parameter')->search(
			{
				-and => [
					id => {
						-not_in => $lindked_profile_rs->get_column('parameter')->as_query
					},
					id => {
						-not_in => $lindked_cachegroup_rs->get_column('parameter')->as_query
					}
				]
			}
		);
		while ( my $row = $rs->next ) {
			my @line = [ $row->id, "NONE", $row->name, $row->config_file, $row->value, "profile" ];
			push( @{ $data{'aaData'} }, @line );
		}
		$rs = undef;
	}
	elsif ( $col eq 'profile' && $val ne 'all' ) {
		my $p_id = &profile_id( $self, $val );
		$rs = $self->db->resultset('ProfileParameter')->search( { $col => $p_id }, { prefetch => [ { 'parameter' => undef }, { 'profile' => undef } ] } );
	}
	elsif ( !defined($col) || ( $col eq 'profile' && $val eq 'all' ) ) {
		$rs = $self->db->resultset('ProfileParameter')->search( undef, { prefetch => [ { 'parameter' => undef }, { 'profile' => undef } ] } );
	}

	if ( defined($rs) ) {
		while ( my $row = $rs->next ) {
			my @line = [ $row->parameter->id, $row->profile->name, $row->parameter->name, $row->parameter->config_file, $row->parameter->value, "profile" ];
			push( @{ $data{'aaData'} }, @line );
		}
	}

	$rs = undef;
	if ( $col eq 'cachegroup' && $val ne 'all' ) {
		my $l_id = $self->db->resultset('Cachegroup')->search( { short_name => $val } )->get_column('id')->single();
		$rs = $self->db->resultset('CachegroupParameter')
			->search( { $col => $l_id }, { prefetch => [ { 'parameter' => undef }, { 'cachegroup' => undef } ] } );
	}
	elsif ( !defined($col) || ( $col eq 'cachegroup' && $val eq 'all' ) ) {
		$rs = $self->db->resultset('CachegroupParameter')->search( undef, { prefetch => [ { 'parameter' => undef }, { 'cachegroup' => undef } ] } );
	}

	if ( defined($rs) ) {
		while ( my $row = $rs->next ) {
			my @line =
				[ $row->parameter->id, $row->cachegroup->name, $row->parameter->name, $row->parameter->config_file, $row->parameter->value, "cachegroup" ];
			push( @{ $data{'aaData'} }, @line );
		}
	}

	$self->render( json => \%data );
}

sub aserver {
	my $self          = shift;
	my $server_select = shift;
	my %data          = ( "aaData" => undef );

	my $rs = $self->db->resultset('Server')->search( undef, { prefetch => [ 'cdn', 'cachegroup', 'type', 'profile', 'status', 'phys_location' ] } );
	while ( my $row = $rs->next ) {
		my $cdn_name = defined( $row->cdn_id ) ? $row->cdn->name : "";
		my @line;
		if ($server_select) {
			@line = [ $row->id, $row->host_name, $row->domain_name, $row->ip_address, $row->type->name, $row->profile->name, $cdn_name ];
		}
		else {
			my $aux_url = "";
			my $img     = "";

			if ( $row->type->name eq "MID" || $row->type->name eq "EDGE" ) {
<<<<<<< HEAD
				$aux_url = "/visualstatus/all:" . $row->cachegroup->name . ":" . $row->host_name;
=======
				my $pparam =
					$self->db->resultset('ProfileParameter')
					->search( { -and => [ 'parameter.name' => 'server_graph_url', 'profile.name' => 'GLOBAL' ] }, { prefetch => [ 'parameter', 'profile' ] } )
					->single();
				my $srvg_url = defined($pparam) ? $pparam->parameter->value : undef;
				$aux_url = $srvg_url . $row->host_name;
>>>>>>> 4c5c2588
				$img     = "graph.png";
			}
			elsif ( $row->type->name eq "CCR" ) {
				my $rs_param = $self->db->resultset('Parameter')->search(
					{
						'profile_parameters.profile' => $row->profile->id,
						'name'                       => 'api.port'
					},
					{ join => 'profile_parameters' }
				);
				my $r = $rs_param->single;
				my $port =
					( defined($r) && defined( $r->value ) )
					? $r->value
					: 80;
				$aux_url = "http://" . $row->host_name . "." . $row->domain_name . ":" . $port . "/crs/stats";
				$img     = "info.png";
			}
			elsif ( $row->type->name eq "RASCAL" ) {
				$aux_url = "http://" . $row->host_name . "." . $row->domain_name . "/";
				$img     = "info.png";
			}
			elsif ( $row->type->name eq "REDIS" ) {
				$aux_url = "/redis/info/" . $row->host_name;
				$img     = "info.png";
			}

			my $cdn_name = defined( $row->cdn_id ) ? $row->cdn->name : "";
			@line = [
				$row->id,              $row->host_name,        $row->domain_name,         "dummy",
				$cdn_name,             $row->cachegroup->name, $row->phys_location->name, $row->ip_address,
				$row->ip6_address,     $row->status->name,     $row->profile->name,       $row->ilo_ip_address,
				$row->mgmt_ip_address, $row->type->name,       $aux_url,                  $img
			];
		}
		push( @{ $data{'aaData'} }, @line );
	}
	$self->render( json => \%data );
}

sub aasn {
	my $self = shift;
	my %data = ( "aaData" => undef );

	my $rs = $self->db->resultset('Asn')->search( undef, { prefetch => [ { 'cachegroup' => 'cachegroups' }, ] } );

	while ( my $row = $rs->next ) {

		my @line = [ $row->id, $row->cachegroup->name, $row->asn, $row->last_updated ];
		push( @{ $data{'aaData'} }, @line );
	}
	$self->render( json => \%data );
}

sub aphys_location {
	my $self = shift;
	my %data = ( "aaData" => undef );

	my $rs = $self->db->resultset('PhysLocation')->search( undef, { prefetch => ['region'] } );

	while ( my $row = $rs->next ) {

		next if $row->short_name eq 'UNDEF';

		my @line = [ $row->id, $row->name, $row->short_name, $row->address, $row->city, $row->state, $row->region->name, $row->last_updated ];
		push( @{ $data{'aaData'} }, @line );
	}
	$self->render( json => \%data );
}

sub adeliveryservice {
	my $self       = shift;
	my %data       = ( "aaData" => undef );
	my %geo_limits = ( 0 => "none", 1 => "CZF", 2 => "CZF + US", 3 => "CZF + CA" );
	my %protocol   = ( 0 => "http", 1 => "https", 2 => "http/https" );

	my $rs = $self->db->resultset('Deliveryservice')->search(
		{},
		{
			prefetch => [ 'type', 'cdn', { profile => { profile_parameters => 'parameter' } } ],
			join     => { profile => { profile_parameters => 'parameter' } },
			distinct => 1
		}
	);

	while ( my $row = $rs->next ) {
		my $cdn_name = defined( $row->cdn_id ) ? $row->cdn->name : "";

		my @line = [
			$row->id,                       $row->xml_id,                $row->org_server_fqdn,                "dummy",
			$cdn_name,                      $row->profile->name,         $row->ccr_dns_ttl,                    $yesno{ $row->active },
			$row->type->name,               $row->dscp,                  $yesno{ $row->signed },               $row->qstring_ignore,
			$geo_limits{ $row->geo_limit }, $protocol{ $row->protocol }, $yesno{ $row->ipv6_routing_enabled }, $row->range_request_handling,
			$row->http_bypass_fqdn,         $row->dns_bypass_ip,         $row->dns_bypass_ip6,                 $row->dns_bypass_ttl,
			$row->miss_lat,                 $row->miss_long,
		];
		push( @{ $data{'aaData'} }, @line );
	}
	$self->render( json => \%data );
}

sub ahwinfo {
	my $self = shift;
	my %data = ( "aaData" => undef );

	my $rs;
	if (   defined( $self->param('filter') )
		&& defined( $self->param('value') )
		&& $self->param('value') ne "all" )
	{
		my $col = $self->param('filter');
		my $val = $self->param('value');
		$rs = $self->db->resultset('Hwinfo')->search( { $col => $val }, { prefetch => ['serverid'] } );
	}
	else {
		$rs = $self->db->resultset('Hwinfo')->search( undef, { prefetch => ['serverid'] } );
	}
	while ( my $row = $rs->next ) {
		my @line = [ $row->serverid->id, $row->serverid->host_name . "." . $row->serverid->domain_name, $row->description, $row->val, $row->last_updated ];
		push( @{ $data{'aaData'} }, @line );
	}
	$self->render( json => \%data );
}

sub ajob {
	my $self = shift;
	my %data = ( "aaData" => undef );

	my $rs = $self->db->resultset('Job')->search(
		undef, {
			prefetch => [       { 'job_user' => undef }, { agent => undef }, { status => undef } ],
			order_by => { -desc => 'me.entered_time' }
		}
	);

	while ( my $row = $rs->next ) {

		my @line = [ $row->id, $row->job_user->username, $row->asset_url, $row->asset_type, $row->entered_time, $row->status->name, $row->last_updated ];
		push( @{ $data{'aaData'} }, @line );
	}
	$self->render( json => \%data );
}

sub alog {
	my $self = shift;
	my %data = ( "aaData" => undef );

	my $interval = "> now() - interval '30 day'";    # postgres
	if ( $self->db->storage->isa("DBIx::Class::Storage::DBI::mysql") ) {
		$interval = "> now() - interval 30 day";
	}
	my $rs = $self->db->resultset('Log')->search(
		{ 'me.last_updated' => \$interval },
		{
			prefetch => [       { 'tm_user' => undef } ],
			order_by => { -desc => 'me.last_updated' },
			rows     => 1000
		}
	);

	while ( my $row = $rs->next ) {

		my @line = [ $row->last_updated, $row->level, $row->message, $row->tm_user->username, $row->ticketnum ];
		push( @{ $data{'aaData'} }, @line );
	}

	# setting cookie here, because the HTML page is often cached.
	my $date_string = `date "+%Y-%m-%d% %H:%M:%S"`;
	chomp($date_string);
	$self->cookie(
		last_seen_log => $date_string,
		{ path => "/", max_age => 604800 }
	);    # expires in a week.
	$self->render( json => \%data );
}

sub acdn {
	my $self = shift;
	my %data = ( "aaData" => undef );

	my %id_to_name = ();
	my $rs         = $self->db->resultset('Cdn')->search(undef);
	while ( my $row = $rs->next ) {
		$id_to_name{ $row->id } = $row->name;
	}

	$rs = $self->db->resultset('Cdn')->search(undef);
	while ( my $row = $rs->next ) {
		my @line = [ $row->id, $row->name, $row->last_updated ];
		push( @{ $data{'aaData'} }, @line );
	}
	$self->render( json => \%data );
}

sub acachegroup {
	my $self = shift;
	my %data = ( "aaData" => undef );

	my %id_to_name = ();
	my $rs = $self->db->resultset('Cachegroup')->search( undef, { prefetch => [ { 'type' => undef } ] } );
	while ( my $row = $rs->next ) {
		$id_to_name{ $row->id } = $row->name;
	}

	$rs = $self->db->resultset('Cachegroup')->search( undef, { prefetch => [ { 'type' => undef } ] } );

	while ( my $row = $rs->next ) {
		my @line = [
			$row->id, $row->name, $row->short_name, $row->type->name, $row->latitude, $row->longitude,
			defined( $row->parent_cachegroup_id )
			? $id_to_name{ $row->parent_cachegroup_id }
			: undef,
			$row->last_updated
		];
		push( @{ $data{'aaData'} }, @line );
	}
	$self->render( json => \%data );
}

sub auser {
	my $self = shift;
	my %data = ( "aaData" => undef );

	my $rs = $self->db->resultset('TmUser')->search( undef, { prefetch => [ { 'role' => undef } ] } );

	while ( my $row = $rs->next ) {

		my @line = [
			$row->id,           $row->username, $row->role->name, $row->full_name,  $row->company,  $row->email,
			$row->phone_number, $row->uid,      $row->gid,        $row->local_user, $row->new_user, $row->last_updated
		];
		push( @{ $data{'aaData'} }, @line );
	}
	$self->render( json => \%data );
}

sub afederation {
	my $self = shift;
	my %data = ( "aaData" => undef );

	my @line;
	my $feds = $self->db->resultset('Federation')->search(undef);

	if ( $feds->count > 0 ) {
		while ( my $f = $feds->next ) {
			my $fed_id   = $f->id;
			my $fed_dses = $f->federation_deliveryservices;
			my $xml_id;

			# An assumption is being made that there is currently only a 1-1 relationship of the CNAME to the DeliveryService
			# Even though the datamodel supports multiples (at the moment)
			while ( my $fd = $fed_dses->next ) {
				$xml_id = $fd->deliveryservice->xml_id;
			}
			@line = [ $f->id, $f->cname, $xml_id, $f->description, $f->ttl ];
			push( @{ $data{'aaData'} }, @line );
		}
	}

	$self->render( json => \%data );
}

sub aprofile {
	my $self = shift;
	my %data = ( "aaData" => undef );

	my $rs = $self->db->resultset('Profile')->search(undef);

	while ( my $row = $rs->next ) {

		my @line = [ $row->id, $row->name, $row->name, $row->description, $row->last_updated ];
		push( @{ $data{'aaData'} }, @line );
	}
	$self->render( json => \%data );
}

sub atype {
	my $self = shift;
	my %data = ( "aaData" => undef );

	my $rs = $self->db->resultset('Type')->search(undef);

	while ( my $row = $rs->next ) {
		my @line = [ $row->id, $row->name, $row->description, $row->use_in_table, $row->last_updated ];
		push( @{ $data{'aaData'} }, @line );
	}
	$self->render( json => \%data );
}

sub adivision {
	my $self = shift;
	my %data = ( "aaData" => undef );

	my $rs = $self->db->resultset('Division')->search(undef);

	while ( my $row = $rs->next ) {
		my @line = [ $row->id, $row->name, $row->last_updated ];
		push( @{ $data{'aaData'} }, @line );
	}
	$self->render( json => \%data );
}

sub aregion {
	my $self = shift;
	my %data = ( "aaData" => undef );

	my $rs = $self->db->resultset('Region')->search( undef, { prefetch => [ { 'division' => undef } ] } );

	while ( my $row = $rs->next ) {
		my @line = [ $row->id, $row->name, $row->division->name, $row->last_updated ];
		push( @{ $data{'aaData'} }, @line );
	}
	$self->render( json => \%data );
}

# TODO JvD: should really make all these lower case URLs. Mixed case URLs suck.
sub aadata {
	my $self  = shift;
	my $table = $self->param('table');

	if ( $table eq 'Serverstatus' ) {
		&aserverstatus($self);
	}
	elsif ( $table eq 'ProfileParameter' ) {
		&aprofileparameter($self);
	}
	elsif ( $table eq 'Server' ) {
		&aserver( $self, 0 );
	}
	elsif ( $table eq 'Asn' ) {
		&aasn($self);
	}
	elsif ( $table eq 'Deliveryservice' ) {
		&adeliveryservice($self);
	}
	elsif ( $table eq 'Hwinfo' ) {
		&ahwinfo($self);
	}
	elsif ( $table eq 'Federation' ) {
		&afederation($self);
	}
	elsif ( $table eq 'ServerSelect' ) {
		&aserver( $self, 1 );
	}
	elsif ( $table eq 'Log' ) {
		&alog($self);
	}
	elsif ( $table eq 'Job' ) {
		&ajob($self);
	}
	elsif ( $table eq 'Cdn' ) {
		&acdn($self);
	}
	elsif ( $table eq 'Cachegroup' ) {
		&acachegroup($self);
	}
	elsif ( $table eq 'Type' ) {
		&atype($self);
	}
	elsif ( $table eq 'User' ) {
		&auser($self);
	}
	elsif ( $table eq 'Profile' ) {
		&aprofile($self);
	}
	elsif ( $table eq 'Parameter' ) {
		&aparameter($self);
	}
	elsif ( $table eq 'Physlocation' ) {
		&aphys_location($self);
	}
	elsif ( $table eq 'Division' ) {
		&adivision($self);
	}
	elsif ( $table eq 'Region' ) {
		&aregion($self);
	}

	else {
		$self->render( text => "Traffic Ops error, something is not configured properly." );
	}
}

#### JvD Start new UI stuff
sub loginpage {
	my $self = shift;
	$self->render( layout => undef );
}

# don't call this logout... recurses
sub logoutclicked {
	my $self = shift;

	$self->logout();
	return $self->redirect_to('/loginpage');
}

sub login {
	my $self = shift;

	my ( $u, $p ) = ( $self->req->param('u'), $self->req->param('p') );
	my $result = $self->authenticate( $u, $p );

	if ($result) {
		my $referer = $self->req->headers->header('referer');
		if ( !defined($referer) ) {
			$referer = '/';
		}
		if ( $referer =~ /\/login/ ) {
			$referer = '/edge_health';
		}
		return $self->redirect_to($referer);
	}
	else {
		$self->flash( login_msg => "Invalid username or password, please try again." );
		return $self->redirect_to('/loginpage');
	}
}

sub options {
	my $self = shift;

	# this essentially serves a blank page; options are in the HTTP header in Cdn.pm
	$self->res->headers->content_type("text/plain");
	$self->render(
		template => undef,
		layout   => undef,
		text     => "",
		status   => 200
	);
}

1;<|MERGE_RESOLUTION|>--- conflicted
+++ resolved
@@ -331,16 +331,12 @@
 			my $img     = "";
 
 			if ( $row->type->name eq "MID" || $row->type->name eq "EDGE" ) {
-<<<<<<< HEAD
-				$aux_url = "/visualstatus/all:" . $row->cachegroup->name . ":" . $row->host_name;
-=======
 				my $pparam =
 					$self->db->resultset('ProfileParameter')
 					->search( { -and => [ 'parameter.name' => 'server_graph_url', 'profile.name' => 'GLOBAL' ] }, { prefetch => [ 'parameter', 'profile' ] } )
 					->single();
 				my $srvg_url = defined($pparam) ? $pparam->parameter->value : undef;
 				$aux_url = $srvg_url . $row->host_name;
->>>>>>> 4c5c2588
 				$img     = "graph.png";
 			}
 			elsif ( $row->type->name eq "CCR" ) {
