--- conflicted
+++ resolved
@@ -60,29 +60,18 @@
 has watch  => sub { [qw(lib templates)] };
 
 my $full_path = Cwd::cwd($0);
-<<<<<<< HEAD
-
-if ( !defined $ENV{MOJO_CONFIG} ) {
-	
-	$ENV{'MOJO_CONFIG'} = $full_path . '/conf/cdn.conf';
-=======
 my $run_dir = dirname($0);
 
 if ( !defined $ENV{MOJO_CONFIG} ) {
 	
 	$ENV{'MOJO_CONFIG'} = $full_path . '/' . $run_dir . '/../conf/cdn.conf';
->>>>>>> 85686ca2
 	print("Loading config from " . $ENV{'MOJO_CONFIG'} . "\n");
 }
 else {
 	print( "MOJO_CONFIG overridden: " . $ENV{MOJO_CONFIG} . "\n" );
 }
 
-<<<<<<< HEAD
-my $ldap_conf_path = $full_path . '/conf/ldap.conf';
-=======
 my $ldap_conf_path = $full_path . '/' . $run_dir . '/../conf/ldap.conf';
->>>>>>> 85686ca2
 my $ldap_info      = 0;
 my $host;
 my $admin_dn;
@@ -209,11 +198,7 @@
 			}
 		);
 	}
-<<<<<<< HEAD
-	my $log4perl_conf = $full_path . "/conf/$mode/log4perl.conf";
-=======
 	my $log4perl_conf = $full_path . "/" . $run_dir . "/../conf/$mode/log4perl.conf";
->>>>>>> 85686ca2
 	if ( -e $log4perl_conf ) {
 		$self->log( MojoX::Log::Log4perl->new($log4perl_conf) );
 	}
